--- conflicted
+++ resolved
@@ -35,19 +35,20 @@
 class ExternalImageDXGIImpl;
 
 DAWN_NATIVE_EXPORT Microsoft::WRL::ComPtr<ID3D12Device> GetD3D12Device(WGPUDevice device);
-<<<<<<< HEAD
 
 DAWN_NATIVE_EXPORT Microsoft::WRL::ComPtr<ID3D12CommandQueue> GetD3D12CommandQueue(WGPUDevice device);
 
 DAWN_NATIVE_EXPORT WGPUTexture CreateSwapchainWGPUTexture(WGPUDevice device, const WGPUTextureDescriptor* descriptor,
                                                  ID3D12Resource* d3dTexture);
 
+#if 0
+
 DAWN_NATIVE_EXPORT DawnSwapChainImplementation CreateNativeSwapChainImpl(WGPUDevice device,
                                                                          HWND window);
 DAWN_NATIVE_EXPORT WGPUTextureFormat
 GetNativeSwapChainPreferredFormat(const DawnSwapChainImplementation* swapChain);
-=======
->>>>>>> a20c1ee8
+
+#endif
 
 enum MemorySegment {
     Local,
@@ -57,7 +58,6 @@
 DAWN_NATIVE_EXPORT uint64_t SetExternalMemoryReservation(WGPUDevice device,
                                                          uint64_t requestedReservationSize,
                                                          MemorySegment memorySegment);
-
 struct DAWN_NATIVE_EXPORT ExternalImageDescriptorDXGISharedHandle : ExternalImageDescriptor {
   public:
     ExternalImageDescriptorDXGISharedHandle();
