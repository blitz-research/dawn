--- conflicted
+++ resolved
@@ -27,8 +27,9 @@
 
 namespace dawn::native::d3d12 {
 
-<<<<<<< HEAD
 // ***** Begin OpenXR *****
+
+DAWN_NATIVE_EXPORT Microsoft::WRL::ComPtr<ID3D12Device> GetD3D12Device(WGPUDevice device);
 
 DAWN_NATIVE_EXPORT Microsoft::WRL::ComPtr<ID3D12CommandQueue> GetD3D12CommandQueue(
     WGPUDevice device);
@@ -38,14 +39,6 @@
                                                           ID3D12Resource* d3dTexture);
 // ***** End OpenXR *****
 
-// TODO(dawn:1724): remove below once chrome is updated
-using d3d::ExternalImageDescriptorDXGISharedHandle;
-using d3d::ExternalImageDXGI;
-using d3d::ExternalImageDXGIBeginAccessDescriptor;
-using d3d::ExternalImageDXGIFenceDescriptor;
-
-=======
->>>>>>> a03e55d5
 class Device;
 
 enum MemorySegment {
