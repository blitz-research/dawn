// Copyright 2018 The Dawn Authors
//
// Licensed under the Apache License, Version 2.0 (the "License");
// you may not use this file except in compliance with the License.
// You may obtain a copy of the License at
//
//     http://www.apache.org/licenses/LICENSE-2.0
//
// Unless required by applicable law or agreed to in writing, software
// distributed under the License is distributed on an "AS IS" BASIS,
// WITHOUT WARRANTIES OR CONDITIONS OF ANY KIND, either express or implied.
// See the License for the specific language governing permissions and
// limitations under the License.

#ifndef INCLUDE_DAWN_NATIVE_VULKANBACKEND_H_
#define INCLUDE_DAWN_NATIVE_VULKANBACKEND_H_

#include <vulkan/vulkan.h>

#include <array>
#include <vector>

#include "dawn/native/DawnNative.h"
#include <functional>

namespace dawn::native::vulkan {

DAWN_NATIVE_EXPORT VkInstance GetInstance(WGPUDevice device);

DAWN_NATIVE_EXPORT VkPhysicalDevice GetVkPhysicalDevice(WGPUDevice device);

DAWN_NATIVE_EXPORT VkDevice GetVkDevice(WGPUDevice device);

DAWN_NATIVE_EXPORT uint32_t GetGraphicsQueueFamily(WGPUDevice device);

DAWN_NATIVE_EXPORT WGPUTexture CreateSwapchainWGPUTexture(WGPUDevice device, const WGPUTextureDescriptor* descriptor,
                                                 VkImage_T* image);

DAWN_NATIVE_EXPORT PFN_vkVoidFunction GetInstanceProcAddr(WGPUDevice device, const char* pName);

<<<<<<< HEAD
DAWN_NATIVE_EXPORT DawnSwapChainImplementation CreateNativeSwapChainImpl(WGPUDevice device,
                                                                         ::VkSurfaceKHR surface);
DAWN_NATIVE_EXPORT WGPUTextureFormat
GetNativeSwapChainPreferredFormat(const DawnSwapChainImplementation* swapChain);

struct DAWN_NATIVE_EXPORT OpenXRConfig : OpenXRConfigBase {

    std::function<::VkResult(PFN_vkGetInstanceProcAddr,
                      const VkInstanceCreateInfo*,
                      const VkAllocationCallbacks*,
                      VkInstance*)>
        CreateVkInstance;

    std::function<::VkResult(VkInstance, VkPhysicalDevice*)> GetVkPhysicalDevice;

    std::function<::VkResult(PFN_vkGetInstanceProcAddr,
                      VkPhysicalDevice,
                      const VkDeviceCreateInfo*,
                      const VkAllocationCallbacks*,
                      VkDevice*)>
        CreateVkDevice;
};

=======
>>>>>>> a20c1ee8
struct DAWN_NATIVE_EXPORT AdapterDiscoveryOptions : public AdapterDiscoveryOptionsBase {
    AdapterDiscoveryOptions();

    bool forceSwiftShader = false;

    OpenXRConfig openXRConfig;
};

enum class NeedsDedicatedAllocation {
    Yes,
    No,
    // Use Vulkan reflection to detect whether a dedicated allocation is needed.
    Detect,
};

struct DAWN_NATIVE_EXPORT ExternalImageDescriptorVk : ExternalImageDescriptor {
  public:
    // The following members may be ignored if |ExternalImageDescriptor::isInitialized| is false
    // since the import does not need to preserve texture contents.

    // See https://www.khronos.org/registry/vulkan/specs/1.1/html/chap7.html. The acquire
    // operation old/new layouts must match exactly the layouts in the release operation. So
    // we may need to issue two barriers releasedOldLayout -> releasedNewLayout ->
    // cTextureDescriptor.usage if the new layout is not compatible with the desired usage.
    // The first barrier is the queue transfer, the second is the layout transition to our
    // desired usage.
    VkImageLayout releasedOldLayout = VK_IMAGE_LAYOUT_GENERAL;
    VkImageLayout releasedNewLayout = VK_IMAGE_LAYOUT_GENERAL;

    // Try to detect the need to use a dedicated allocation for imported images by default but let
    // the application override this as drivers have bugs and forget to require a dedicated
    // allocation.
    NeedsDedicatedAllocation dedicatedAllocation = NeedsDedicatedAllocation::Detect;

  protected:
    using ExternalImageDescriptor::ExternalImageDescriptor;
};

struct ExternalImageExportInfoVk : ExternalImageExportInfo {
  public:
    // See comments in |ExternalImageDescriptorVk|
    // Contains the old/new layouts used in the queue release operation.
    VkImageLayout releasedOldLayout;
    VkImageLayout releasedNewLayout;

  protected:
    using ExternalImageExportInfo::ExternalImageExportInfo;
};

// Can't use DAWN_PLATFORM_IS(LINUX) since header included in both Dawn and Chrome
#ifdef __linux__

// Common properties of external images represented by FDs. On successful import the file
// descriptor's ownership is transferred to the Dawn implementation and they shouldn't be
// used outside of Dawn again. TODO(enga): Also transfer ownership in the error case so the
// caller can assume the FD is always consumed.
struct DAWN_NATIVE_EXPORT ExternalImageDescriptorFD : ExternalImageDescriptorVk {
  public:
    int memoryFD;              // A file descriptor from an export of the memory of the image
    std::vector<int> waitFDs;  // File descriptors of semaphores which will be waited on

  protected:
    using ExternalImageDescriptorVk::ExternalImageDescriptorVk;
};

// Descriptor for opaque file descriptor image import
struct DAWN_NATIVE_EXPORT ExternalImageDescriptorOpaqueFD : ExternalImageDescriptorFD {
    ExternalImageDescriptorOpaqueFD();

    VkDeviceSize allocationSize;  // Must match VkMemoryAllocateInfo from image creation
    uint32_t memoryTypeIndex;     // Must match VkMemoryAllocateInfo from image creation
};

// The plane-wise offset and stride.
struct DAWN_NATIVE_EXPORT PlaneLayout {
    uint64_t offset;
    uint32_t stride;
};

// Descriptor for dma-buf file descriptor image import
struct DAWN_NATIVE_EXPORT ExternalImageDescriptorDmaBuf : ExternalImageDescriptorFD {
    ExternalImageDescriptorDmaBuf();

    static constexpr uint32_t kMaxPlanes = 3;
    std::array<PlaneLayout, kMaxPlanes> planeLayouts;
    uint64_t drmModifier;  // DRM modifier of the buffer
};

// Info struct that is written to in |ExportVulkanImage|.
struct DAWN_NATIVE_EXPORT ExternalImageExportInfoFD : ExternalImageExportInfoVk {
  public:
    // Contains the exported semaphore handles.
    std::vector<int> semaphoreHandles;

  protected:
    using ExternalImageExportInfoVk::ExternalImageExportInfoVk;
};

struct DAWN_NATIVE_EXPORT ExternalImageExportInfoOpaqueFD : ExternalImageExportInfoFD {
    ExternalImageExportInfoOpaqueFD();
};

struct DAWN_NATIVE_EXPORT ExternalImageExportInfoDmaBuf : ExternalImageExportInfoFD {
    ExternalImageExportInfoDmaBuf();
};

#ifdef __ANDROID__

// Descriptor for AHardwareBuffer image import
struct DAWN_NATIVE_EXPORT ExternalImageDescriptorAHardwareBuffer : ExternalImageDescriptorVk {
  public:
    ExternalImageDescriptorAHardwareBuffer();

    struct AHardwareBuffer* handle;  // The AHardwareBuffer which contains the memory of the image
    std::vector<int> waitFDs;        // File descriptors of semaphores which will be waited on

  protected:
    using ExternalImageDescriptorVk::ExternalImageDescriptorVk;
};

struct DAWN_NATIVE_EXPORT ExternalImageExportInfoAHardwareBuffer : ExternalImageExportInfoFD {
    ExternalImageExportInfoAHardwareBuffer();
};

#endif  // __ANDROID__

#endif  // __linux__

// Imports external memory into a Vulkan image. Internally, this uses external memory /
// semaphore extensions to import the image and wait on the provided synchronizaton
// primitives before the texture can be used.
// On failure, returns a nullptr.
DAWN_NATIVE_EXPORT WGPUTexture WrapVulkanImage(WGPUDevice device,
                                               const ExternalImageDescriptorVk* descriptor);

// Exports external memory from a Vulkan image. This must be called on wrapped textures
// before they are destroyed. It writes the semaphore to wait on and the old/new image
// layouts to |info|. Pass VK_IMAGE_LAYOUT_UNDEFINED as |desiredLayout| if you don't want to
// perform a layout transition.
DAWN_NATIVE_EXPORT bool ExportVulkanImage(WGPUTexture texture,
                                          VkImageLayout desiredLayout,
                                          ExternalImageExportInfoVk* info);
// |ExportVulkanImage| with default desiredLayout of VK_IMAGE_LAYOUT_UNDEFINED.
DAWN_NATIVE_EXPORT bool ExportVulkanImage(WGPUTexture texture, ExternalImageExportInfoVk* info);

}  // namespace dawn::native::vulkan

#endif  // INCLUDE_DAWN_NATIVE_VULKANBACKEND_H_<|MERGE_RESOLUTION|>--- conflicted
+++ resolved
@@ -38,11 +38,14 @@
 
 DAWN_NATIVE_EXPORT PFN_vkVoidFunction GetInstanceProcAddr(WGPUDevice device, const char* pName);
 
-<<<<<<< HEAD
+#if 0
+
 DAWN_NATIVE_EXPORT DawnSwapChainImplementation CreateNativeSwapChainImpl(WGPUDevice device,
                                                                          ::VkSurfaceKHR surface);
 DAWN_NATIVE_EXPORT WGPUTextureFormat
 GetNativeSwapChainPreferredFormat(const DawnSwapChainImplementation* swapChain);
+
+#endif
 
 struct DAWN_NATIVE_EXPORT OpenXRConfig : OpenXRConfigBase {
 
@@ -62,8 +65,6 @@
         CreateVkDevice;
 };
 
-=======
->>>>>>> a20c1ee8
 struct DAWN_NATIVE_EXPORT AdapterDiscoveryOptions : public AdapterDiscoveryOptionsBase {
     AdapterDiscoveryOptions();
 
