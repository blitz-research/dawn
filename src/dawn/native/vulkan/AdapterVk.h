--- conflicted
+++ resolved
@@ -32,11 +32,8 @@
     Adapter(InstanceBase* instance,
             VulkanInstance* vulkanInstance,
             VkPhysicalDevice physicalDevice,
-<<<<<<< HEAD
+            const TogglesState& adapterToggles,
             const OpenXRConfig& config);
-=======
-            const TogglesState& adapterToggles);
->>>>>>> dbfa3aba
     ~Adapter() override;
 
     // AdapterBase Implementation
