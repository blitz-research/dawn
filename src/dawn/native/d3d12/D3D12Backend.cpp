--- conflicted
+++ resolved
@@ -28,14 +28,17 @@
 
 namespace dawn::native::d3d12 {
 
-<<<<<<< HEAD
 // ***** Begin OpenXR *****
 
-DAWN_NATIVE_EXPORT ComPtr<ID3D12CommandQueue> GetD3D12CommandQueue(WGPUDevice device) {
+ComPtr<ID3D12Device> GetD3D12Device(WGPUDevice device) {
+    return ToBackend(FromAPI(device))->GetD3D12Device();
+}
+
+ComPtr<ID3D12CommandQueue> GetD3D12CommandQueue(WGPUDevice device) {
     return ToBackend(FromAPI(device))->GetCommandQueue();
 }
 
-DAWN_NATIVE_EXPORT WGPUTexture CreateSwapchainWGPUTexture(WGPUDevice device,
+WGPUTexture CreateSwapchainWGPUTexture(WGPUDevice device,
                                                           const WGPUTextureDescriptor* descriptor,
                                                           ID3D12Resource* d3dTexture) {
     auto texture = Texture::CreateExternalImage(ToBackend(FromAPI(device)), FromAPI(descriptor),
@@ -48,12 +51,6 @@
 
 // ***** End OpenXR *****
 
-ComPtr<ID3D12Device> GetD3D12Device(WGPUDevice device) {
-    return ToBackend(FromAPI(device))->GetD3D12Device();
-}
-
-=======
->>>>>>> a03e55d5
 uint64_t SetExternalMemoryReservation(WGPUDevice device,
                                       uint64_t requestedReservationSize,
                                       MemorySegment memorySegment) {
