--- conflicted
+++ resolved
@@ -3262,9 +3262,6 @@
             {"value": 1011, "name": "request adapter options get GL proc", "tags": ["dawn", "native"]},
             {"value": 1012, "name": "dawn multisample state render to single sampled", "tags": ["dawn"]},
             {"value": 1013, "name": "dawn render pass color attachment render to single sampled", "tags": ["dawn"]},
-<<<<<<< HEAD
-            {"value": 1014, "name": "request adapter options OpenXR config", "tags":  ["dawn", "native"]}
-=======
             {"value": 1014, "name": "render pass pixel local storage", "tags": ["dawn"]},
             {"value": 1015, "name": "pipeline layout pixel local storage", "tags": ["dawn"]},
             {"value": 1016, "name": "buffer host mapped pointer", "tags": ["dawn"]},
@@ -3293,8 +3290,10 @@
             {"value": 1210, "name": "shared fence DXGI shared handle descriptor", "tags": ["dawn", "native"]},
             {"value": 1211, "name": "shared fence DXGI shared handle export info", "tags": ["dawn", "native"]},
             {"value": 1212, "name": "shared fence MTL shared event descriptor", "tags": ["dawn", "native"]},
-            {"value": 1213, "name": "shared fence MTL shared event export info", "tags": ["dawn", "native"]}
->>>>>>> bcaec114
+            {"value": 1213, "name": "shared fence MTL shared event export info", "tags": ["dawn", "native"]},
+
+            {"value": 9990, "name": "request adapter options OpenXR config", "tags":  ["dawn", "native"]}
+            
         ]
     },
     "texture": {
